package org.encanta.mc.ac;

import java.io.File;
import java.io.IOException;
import java.util.ArrayList;
import java.util.List;

import org.apache.commons.io.FileUtils;
import org.bukkit.Bukkit;
import org.bukkit.Location;
import org.bukkit.command.Command;
import org.bukkit.command.CommandExecutor;
import org.bukkit.command.CommandSender;
import org.bukkit.configuration.InvalidConfigurationException;
import org.bukkit.entity.Entity;
import org.bukkit.entity.EntityType;
import org.bukkit.entity.Player;
import org.bukkit.plugin.java.JavaPlugin;
import org.bukkit.scheduler.BukkitTask;
import org.bukkit.Bukkit.ChatColor;
import org.bukkit.util.Vector;

public class EncantaAC extends JavaPlugin implements CommandExecutor {
	private static EncantaAC instance;
	private AimDataManager dataManager;
	final String messagePrefix;
	private CombatAnalyser analyser;
	private long trainTimeLength;
	private long trainPhases;
	private double outlierThreshold;

	public void onEnable() {
		instance = this;
		Utils.initFolders();
		saveDefaultConfig();
		this.trainTimeLength = getConfig().getLong("train-time-length");
		this.trainPhases = getConfig().getLong("train-phases");
		this.outlierThreshold = getConfig().getDouble("outlier-threshold");
		this.messagePrefix = ChatColor.translateAlternateColorCodes('&', getConfig().getString("message-prefix"));
		this.dataManager = new AimDataManager(this);
		this.analyser = new CombatAnalyser(this);
		try {
			this.analyser.rebuild();
		} catch (IOException | InvalidConfigurationException e) {
			this.getLogger().severe("Could not build neural network, please check the stack trace");
			e.printStackTrace();
		}
		this.getCommand("eac").setExecutor(this);
		this.getServer().getPluginManager().registerEvents(new PlayerDataLogger(this), this);
	}

	@Override
	public boolean onCommand(CommandSender sender, Command cmd, String label, String[] args) {
		if (cmd.getName().equalsIgnoreCase("eac")) {
			if (args.length == 0) {
				sender.sendMessage(ChatColor.GOLD + "EncantaAC: " + ChatColor.YELLOW + "Wolfchild v1");
				sender.sendMessage(
						ChatColor.GOLD + "Server version: " + ChatColor.GREEN + this.getServer().getVersion());
				return true;
			}
			if (args.length == 1)
				switch (args[0]) {
				case "start":
					this.dataManager.addPlayer(sender.getName());
					sender.sendMessage(messagePrefix + ChatColor.YELLOW + "Started capturing");
					return true;
				case "stop":
					if (!this.dataManager.isRecording(sender.getName()))
						return true;
					String fileName = String.valueOf(System.currentTimeMillis());
					try {
						this.dataManager.getDataSeries(sender.getName()).save(fileName);
					} catch (IOException | InvalidConfigurationException e) {
						e.printStackTrace();
						sender.sendMessage(messagePrefix + ChatColor.YELLOW + "File saving failed, check the console");
					}
					this.dataManager.removePlayer(sender.getName());
					sender.sendMessage(messagePrefix + ChatColor.YELLOW + "Stopped capturing.");
					return true;
				case "cancel":
					if (!this.dataManager.isRecording(sender.getName()))
						return true;
					this.dataManager.clearData(sender.getName());
<<<<<<< HEAD
					sender.sendMessage(messagePrefix + ChatColor.YELLOW + "Cancelled capturing");
=======
					sender.sendMessage(messagePrefix + ChatColor.YELLOW + "Canceled capturing.");
					return true;
				case "rlconfig":
					reloadConfig();
					player.sendMessage(messagePrefix + ChatColor.GREEN + "The config has been successfully reloaded.");
>>>>>>> 9a2d402c
					return true;
				case "m":
					Player p = (Player) sender;
					Location toSpawn = p.getLocation().add(p.getEyeLocation().getDirection().multiply(5));
					toSpawn.setY(toSpawn.getY() + 2);
					p.getWorld().spawnEntity(toSpawn, EntityType.ZOMBIE);
					return true;
				case "info":
					analyser.sendInfoToPlayer((Player) sender);
					return true;
				case "rebuild":
					sender.sendMessage(messagePrefix + ChatColor.GREEN + "Attempting to rebuild neural network...");
					try {
						analyser.rebuild((Player) sender);
					} catch (IOException | InvalidConfigurationException e) {
						e.printStackTrace();
					}
					return true;
				case "test":
					new BukkitRunnable() {
						public void run() {
							Player player = (Player) sender;
							if (player.getNearbyEntities(10, 10, 10).size() == 0)
								return;
							Entity entity = player.getNearbyEntities(10, 10, 10).get(0);
							Vector playerLookDir = player.getEyeLocation().getDirection();
							Vector playerEyeLoc = player.getEyeLocation().toVector();
							Vector entityLoc = entity.getLocation().toVector();
							Vector playerEntityVec = entityLoc.subtract(playerEyeLoc);
							float angle = playerLookDir.angle(playerEntityVec);
							player.sendMessage(String.valueOf(angle));
						}
					}.runTaskTimer(this, 0L, 10L);
					return true;
				}

			if (args.length == 2)
				switch (args[0]) {
				case "train":
					String category = args[1];
					sender.sendMessage(messagePrefix + ChatColor.YELLOW + "Start traning " + category);
					this.train((Player) sender, category);
					return true;
				}

			if (args.length == 3) {
				switch (args[0]) {
				case "test":
					String playername = args[1];
					int timelength = Integer.valueOf(args[2]);
					sender.sendMessage(messagePrefix + ChatColor.YELLOW + "Attempting to classify " + playername + " for "
							+ timelength + " seconds.");
					this.test((Player) sender, Bukkit.getPlayer(playername), timelength);
					return true;
				}
			}
			sender.sendMessage(messagePrefix + ChatColor.RED + "Unknown command");
			return true;
		}
		return false;
	}


	private void train(Player p, String category) {
		if (this.dataManager.isRecording(p.getName())) {
			p.sendMessage(
					messagePrefix + ChatColor.RED + "Player already in a capturing process, please cancel it first!");
			return;
		}
		new BukkitRunnable() {
			int trained = 0;
			List<Dataset> samples = new ArrayList<Dataset>();

			@Override
			public void run() {
				if (trained != 0) {
					AimDataSeries datas = dataManager.getDataSeries(p.getName());
					// delete outliers
					if (samples.size() >= 1) // if last sample != null
						for (int i = 0; i <= datas.getAllDump().length - 1; i++) {
							// simulate the delta between current sample and last sample
							double delta = Math.abs(datas.getAllDump()[i] - samples.get(samples.size() - 1).data[i]);
							if (delta >= outlierThreshold) {
								p.sendMessage(messagePrefix + ChatColor.YELLOW + "Outlier detected at sample " + trained
										+ ". Resampling...");
								dataManager.clearData(p.getName());
								return;
							}
						}
					p.sendMessage(messagePrefix + ChatColor.GREEN + "Finished sampling " + trained);
					samples.add(new Dataset(category, datas.getAllDump()));
					dataManager.clearData(p.getName());
				}
				if (trained >= trainPhases) {
					p.sendMessage(messagePrefix + ChatColor.GREEN + "Sample process finished");
					try {
						Utils.saveCategory(category, samples);
						p.sendMessage(messagePrefix + ChatColor.YELLOW + "Sample saved to " + category);
					} catch (IOException | InvalidConfigurationException e) {
						e.printStackTrace();
						p.sendMessage(messagePrefix + ChatColor.RED + "Failed to save model " + category
								+ ", check the console");
					}
					dataManager.removePlayer(p.getName());
					this.cancel();
					p.sendMessage(messagePrefix + ChatColor.GREEN + "Attempting to rebuild neural network...");
					try {
						analyser.rebuild(p);
					} catch (IOException | InvalidConfigurationException e) {
						p.sendMessage(
								messagePrefix + ChatColor.RED + "Failed to build neural network, check the console");
						e.printStackTrace();
					}
					return;
				}
				trained++;
				p.sendMessage(messagePrefix + ChatColor.YELLOW + "Sampling features for " + category + ", sample "
						+ trained + "/" + trainPhases);
				// start training
				dataManager.addPlayer(p.getName());
			}
		}.runTaskTimer(this, 0L, 20L * trainTimeLength);
	}

	private void test(Player callback, Player p, int timelength) {
		dataManager.addPlayer(p.getName());
		new BukkitRunnable() {
			@Override
			public void run() {
				AimDataSeries data = getDataManager().getDataSeries(p.getName());
				dataManager.removePlayer(p.getName());
				analyser.sendAnalyse(callback, data.getAllDump());
			}
		}.runTaskLater(this, 20L * timelength);

	}

	public static EncantaAC getInstance() {
		return instance;
	}

	public AimDataManager getDataManager() {
		return this.dataManager;
	}

	public static void main(String[] args) {
		LVQNeuralNetwork lvq = new LVQNeuralNetwork(0.5, 0.95);

		Double[][] train_killaura = readDataset("E:/Killaura");
		for (Double[] line : train_killaura) {
			lvq.input("killaura", line);
		}
		Double[][] train_vanilla = readDataset("E:/Vanilla");
		for (Double[] line : train_vanilla) {
			lvq.input("vanilla", line);
		}
		lvq.print_inputlayers();

		System.out.println(">> Normalizing input layers");
		lvq.normalize();
		lvq.print_inputlayers();

		lvq.initialize();
		lvq.print_outputlayers();

		System.out.println(">> Training Neural Network... Trained " + lvq.trainUntil(0.00000000001) + " times");
		lvq.print_outputlayers();

		System.out.println("Predicting the category of a new dataset according to the trained neural network");
		System.out.println("  Killaura categorized: " + lvq.predict(
				new Double[] { 0.14148080214650174, 0.11398027697664276, 0.23061594367027283, 0.11088762416139893 }));
		System.out.println("  Vanilla categorized: " + lvq.predict(
				new Double[] { 0.20942507828179005, 0.13824867503629082, 0.37103211879730225, 0.1600528048017086 }));
	}

	public static Double[][] readDataset(String path) {
		try {
			int features = 0;
			String file = FileUtils.readFileToString(new File(path));
			List<Double[]> datasets = new ArrayList<Double[]>();

			for (String line : file.split("\n")) {
				List<Double> oneline = new ArrayList<Double>();
				for (String feature : line.split(" ")) {
					features = line.split(" ").length;
					oneline.add(Double.valueOf(feature));
				}
				Double[] buf = new Double[oneline.size()];
				datasets.add(oneline.toArray(buf));
				oneline.clear();
			}

			Double[][] buf = new Double[datasets.size()][features];
			datasets.toArray(buf);
			return buf;
		} catch (IOException e) {
			e.printStackTrace();
		}
		return null;
	}
}<|MERGE_RESOLUTION|>--- conflicted
+++ resolved
@@ -81,15 +81,11 @@
 					if (!this.dataManager.isRecording(sender.getName()))
 						return true;
 					this.dataManager.clearData(sender.getName());
-<<<<<<< HEAD
 					sender.sendMessage(messagePrefix + ChatColor.YELLOW + "Cancelled capturing");
-=======
-					sender.sendMessage(messagePrefix + ChatColor.YELLOW + "Canceled capturing.");
 					return true;
 				case "rlconfig":
 					reloadConfig();
 					player.sendMessage(messagePrefix + ChatColor.GREEN + "The config has been successfully reloaded.");
->>>>>>> 9a2d402c
 					return true;
 				case "m":
 					Player p = (Player) sender;
